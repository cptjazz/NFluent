--- conflicted
+++ resolved
@@ -43,10 +43,7 @@
     </Reference>
     <Reference Include="System" />
     <Reference Include="System.Core" />
-<<<<<<< HEAD
-=======
     <Reference Include="System.Data.DataSetExtensions" />
->>>>>>> 0957129a
   </ItemGroup>
   <ItemGroup>
     <Compile Include="..\Version.cs">
