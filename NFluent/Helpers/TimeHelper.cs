--- conflicted
+++ resolved
@@ -136,10 +136,7 @@
             throw new InvalidOperationException(string.Format("{0} is not a supported time unit.", unit));
         }
 
-<<<<<<< HEAD
-=======
 
->>>>>>> 188660e6
         /// <summary>
         /// To the time span.
         /// </summary>
