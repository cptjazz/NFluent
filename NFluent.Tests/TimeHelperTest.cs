--- conflicted
+++ resolved
@@ -35,19 +35,17 @@
             Assert.AreEqual(1000000000.0 * 60 * 60 * 24, TimeHelper.GetInNanoSeconds(1, TimeUnit.Days));
             Assert.AreEqual(1000000000.0 * 60 * 60 * 24 * 7, TimeHelper.GetInNanoSeconds(1, TimeUnit.Weeks));
         }
-<<<<<<< HEAD
 
-=======
->>>>>>> 188660e6
         [Test]
         public void CheckTimeSpan()
         {
             Assert.AreEqual(TimeSpan.FromMilliseconds(212), TimeHelper.ToTimeSpan(212, TimeUnit.Milliseconds));
         }
-<<<<<<< HEAD
-
-=======
->>>>>>> 188660e6
+        [Test]
+        public void CheckTimeSpan()
+        {
+            Assert.AreEqual(TimeSpan.FromMilliseconds(212), TimeHelper.ToTimeSpan(212, TimeUnit.Milliseconds));
+        }
         [ExpectedException(typeof(InvalidOperationException))]
         [Test]
         public void CheckInvalidUnits()
