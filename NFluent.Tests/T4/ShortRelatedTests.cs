--- conflicted
+++ resolved
@@ -255,8 +255,6 @@
         }
 
         [Test]
-<<<<<<< HEAD
-=======
         public void NotEqualsWorksToo()
         {
             const short One = 1;
@@ -266,7 +264,6 @@
         }
 
         [Test]
->>>>>>> 8527b39d
         [ExpectedException(typeof(FluentAssertionException), ExpectedMessage = "\nThe checked value is equal to the expected one whereas it must not.\nThe expected value: different from\n\t[20] of type: [System.Int16]")]
         public void NotIsEqualToThrowsExceptionWhenFailing()
         {
