--- conflicted
+++ resolved
@@ -40,12 +40,7 @@
         private readonly int[] integerArray = new int[10];
         private readonly Version firstVersion = new Version(1, 0, 0, 0);
         private readonly int[] emptyIntegerArray = new int[10];
-<<<<<<< HEAD
-        private List<string> stringList = new List<string>();
-=======
         private readonly List<string> stringList = new List<string>();
-        private readonly Person person = new Person { Name = "Charles BAUDELAIRE" };
->>>>>>> 257722a3
 
         #region IsInstanceOf tests
 
