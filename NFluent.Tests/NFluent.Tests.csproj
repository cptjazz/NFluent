﻿<?xml version="1.0" encoding="utf-8"?>
<Project ToolsVersion="4.0" DefaultTargets="Build" xmlns="http://schemas.microsoft.com/developer/msbuild/2003">
  <Import Project="$(MSBuildExtensionsPath)\$(MSBuildToolsVersion)\Microsoft.Common.props" Condition="Exists('$(MSBuildExtensionsPath)\$(MSBuildToolsVersion)\Microsoft.Common.props')" />
  <PropertyGroup>
    <Configuration Condition=" '$(Configuration)' == '' ">Debug</Configuration>
    <Platform Condition=" '$(Platform)' == '' ">AnyCPU</Platform>
    <ProjectGuid>{6B88C45A-D45E-40FB-8635-D0E0EF0454E9}</ProjectGuid>
    <OutputType>Library</OutputType>
    <AppDesignerFolder>Properties</AppDesignerFolder>
    <RootNamespace>NFluent.Tests</RootNamespace>
    <AssemblyName>NFluent.Tests</AssemblyName>
    <TargetFrameworkVersion>v3.5</TargetFrameworkVersion>
    <FileAlignment>512</FileAlignment>
    <TargetFrameworkProfile />
    <SolutionDir Condition="$(SolutionDir) == '' Or $(SolutionDir) == '*Undefined*'">..\</SolutionDir>
    <RestorePackages>true</RestorePackages>
  </PropertyGroup>
  <PropertyGroup Condition=" '$(Configuration)|$(Platform)' == 'Debug|AnyCPU' ">
    <DebugSymbols>true</DebugSymbols>
    <DebugType>full</DebugType>
    <Optimize>false</Optimize>
    <OutputPath>bin\Debug\</OutputPath>
    <DefineConstants>DEBUG;TRACE</DefineConstants>
    <ErrorReport>prompt</ErrorReport>
    <WarningLevel>4</WarningLevel>
  </PropertyGroup>
  <PropertyGroup Condition=" '$(Configuration)|$(Platform)' == 'Release|AnyCPU' ">
    <DebugType>pdbonly</DebugType>
    <Optimize>true</Optimize>
    <OutputPath>bin\Release\</OutputPath>
    <DefineConstants>TRACE</DefineConstants>
    <ErrorReport>prompt</ErrorReport>
    <WarningLevel>4</WarningLevel>
  </PropertyGroup>
  <ItemGroup>
    <Reference Include="nunit.framework">
      <HintPath>..\packages\NUnit.2.6.2\lib\nunit.framework.dll</HintPath>
    </Reference>
    <Reference Include="System" />
    <Reference Include="System.Core" />
    <Reference Include="System.Net" />
    <Reference Include="System.Xml.Linq" />
    <Reference Include="System.Data.DataSetExtensions" />
    <Reference Include="System.Data" />
    <Reference Include="System.Xml" />
  </ItemGroup>
  <ItemGroup>
    <Compile Include="AndRelatedTests.cs" />
<<<<<<< HEAD
    <Compile Include="ComparableRelatedTests.cs" />
    <Compile Include="ContainsOnlyTests.cs" />
    <Compile Include="ContainsExactlyTests.cs" />
    <Compile Include="ContainsTests.cs" />
    <Compile Include="ExtensionSpikeTests.cs" />
=======
    <Compile Include="BooleanRelatedTests.cs" />
    <Compile Include="ContainsOnlyTests.cs" />
    <Compile Include="ContainsExactlyTests.cs" />
    <Compile Include="ContainsTests.cs" />
    <Compile Include="DateTimeRelatedTests.cs" />
>>>>>>> 671c2557
    <Compile Include="IsInstanceOfTests.cs" />
    <Compile Include="NumbersRelatedTests.cs" />
    <Compile Include="PropertiesRelatedTests.cs" />
    <Compile Include="EqualRelatedTests.cs" />
    <Compile Include="Properties\AssemblyInfo.cs" />
    <Compile Include="EnumerableRelatedTests.cs" />
    <Compile Include="StringRelatedTests.cs" />
    <Compile Include="ToEnumeratedStringTests.cs" />
  </ItemGroup>
  <ItemGroup>
    <None Include="packages.config" />
    <None Include="Settings.StyleCop" />
  </ItemGroup>
  <ItemGroup>
    <ProjectReference Include="..\NFluent.Tests.Extensions\NFluent.Tests.Extensions.csproj">
      <Project>{ac520fdb-8125-46f3-85f3-d4962c53c136}</Project>
      <Name>NFluent.Tests.Extensions</Name>
    </ProjectReference>
    <ProjectReference Include="..\NFluent\NFluent.csproj">
      <Project>{3a474510-f384-41ce-9270-539b1e51da7e}</Project>
      <Name>NFluent</Name>
    </ProjectReference>
  </ItemGroup>
  <ItemGroup />
  <Import Project="$(MSBuildToolsPath)\Microsoft.CSharp.targets" />
  <Import Project="$(SolutionDir)\.nuget\nuget.targets" />
  <!-- To modify your build process, add your task inside one of the targets below and uncomment it. 
       Other similar extension points exist, see Microsoft.Common.targets.
  <Target Name="BeforeBuild">
  </Target>
  <Target Name="AfterBuild">
  </Target>
  -->
</Project><|MERGE_RESOLUTION|>--- conflicted
+++ resolved
@@ -46,19 +46,13 @@
   </ItemGroup>
   <ItemGroup>
     <Compile Include="AndRelatedTests.cs" />
-<<<<<<< HEAD
     <Compile Include="ComparableRelatedTests.cs" />
     <Compile Include="ContainsOnlyTests.cs" />
     <Compile Include="ContainsExactlyTests.cs" />
     <Compile Include="ContainsTests.cs" />
     <Compile Include="ExtensionSpikeTests.cs" />
-=======
     <Compile Include="BooleanRelatedTests.cs" />
-    <Compile Include="ContainsOnlyTests.cs" />
-    <Compile Include="ContainsExactlyTests.cs" />
-    <Compile Include="ContainsTests.cs" />
     <Compile Include="DateTimeRelatedTests.cs" />
->>>>>>> 671c2557
     <Compile Include="IsInstanceOfTests.cs" />
     <Compile Include="NumbersRelatedTests.cs" />
     <Compile Include="PropertiesRelatedTests.cs" />
