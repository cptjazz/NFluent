﻿<?xml version="1.0" encoding="utf-8"?>
<Project ToolsVersion="4.0" DefaultTargets="Build" xmlns="http://schemas.microsoft.com/developer/msbuild/2003">
  <Import Project="$(MSBuildExtensionsPath)\$(MSBuildToolsVersion)\Microsoft.Common.props" Condition="Exists('$(MSBuildExtensionsPath)\$(MSBuildToolsVersion)\Microsoft.Common.props')" />
  <PropertyGroup>
    <Configuration Condition=" '$(Configuration)' == '' ">Debug</Configuration>
    <Platform Condition=" '$(Platform)' == '' ">AnyCPU</Platform>
    <ProjectGuid>{6B88C45A-D45E-40FB-8635-D0E0EF0454E9}</ProjectGuid>
    <OutputType>Library</OutputType>
    <AppDesignerFolder>Properties</AppDesignerFolder>
    <RootNamespace>NFluent.Tests</RootNamespace>
    <AssemblyName>NFluent.Tests</AssemblyName>
    <TargetFrameworkVersion>v3.5</TargetFrameworkVersion>
    <FileAlignment>512</FileAlignment>
    <TargetFrameworkProfile />
    <SolutionDir Condition="$(SolutionDir) == '' Or $(SolutionDir) == '*Undefined*'">..\</SolutionDir>
    <RestorePackages>true</RestorePackages>
  </PropertyGroup>
  <PropertyGroup Condition=" '$(Configuration)|$(Platform)' == 'Debug|AnyCPU' ">
    <DebugSymbols>true</DebugSymbols>
    <DebugType>full</DebugType>
    <Optimize>false</Optimize>
    <OutputPath>bin\Debug\</OutputPath>
    <DefineConstants>DEBUG;TRACE</DefineConstants>
    <ErrorReport>prompt</ErrorReport>
    <WarningLevel>4</WarningLevel>
  </PropertyGroup>
  <PropertyGroup Condition=" '$(Configuration)|$(Platform)' == 'Release|AnyCPU' ">
    <DebugType>pdbonly</DebugType>
    <Optimize>true</Optimize>
    <OutputPath>bin\Release\</OutputPath>
    <DefineConstants>TRACE</DefineConstants>
    <ErrorReport>prompt</ErrorReport>
    <WarningLevel>4</WarningLevel>
  </PropertyGroup>
  <ItemGroup>
    <Reference Include="nunit.framework">
      <HintPath>..\packages\NUnit.2.6.2\lib\nunit.framework.dll</HintPath>
    </Reference>
    <Reference Include="System" />
    <Reference Include="System.Core" />
    <Reference Include="System.Net" />
    <Reference Include="System.Xml.Linq" />
    <Reference Include="System.Data.DataSetExtensions" />
    <Reference Include="System.Data" />
    <Reference Include="System.Xml" />
  </ItemGroup>
  <ItemGroup>
    <Compile Include="..\Version.cs">
      <Link>Version.cs</Link>
    </Compile>
    <Compile Include="AndRelatedTests.cs" />
<<<<<<< HEAD
    <Compile Include="CheckDescription.cs" />
=======
    <Compile Include="ForDocumentation\CheckDescription.cs" />
>>>>>>> 5d768f33
    <Compile Include="ComparableRelatedTests.cs" />
    <Compile Include="ContainsOnlyTests.cs" />
    <Compile Include="ContainsExactlyTests.cs" />
    <Compile Include="ContainsTests.cs" />
    <Compile Include="ExtensionSpikeTests.cs" />
    <Compile Include="BooleanRelatedTests.cs" />
    <Compile Include="DateTimeRelatedTests.cs" />
<<<<<<< HEAD
    <Compile Include="GenerateErrorMessages.cs" />
=======
    <Compile Include="ForDocumentation\FullRunDescription.cs" />
    <Compile Include="ForDocumentation\GenerateErrorMessages.cs" />
>>>>>>> 5d768f33
    <Compile Include="IsInstanceOfTests.cs" />
    <Compile Include="LambdaRelatedTests.cs" />
    <Compile Include="NumbersRelatedTests.cs" />
    <Compile Include="PropertiesRelatedTests.cs" />
    <Compile Include="EqualRelatedTests.cs" />
    <Compile Include="Properties\AssemblyInfo.cs" />
    <Compile Include="EnumerableRelatedTests.cs" />
    <Compile Include="StringRelatedTests.cs" />
    <Compile Include="TimeHelperTest.cs" />
    <Compile Include="TimeSpanTests.cs" />
    <Compile Include="ToEnumeratedStringTests.cs" />
  </ItemGroup>
  <ItemGroup>
    <None Include="packages.config" />
    <None Include="Settings.StyleCop" />
  </ItemGroup>
  <ItemGroup>
    <ProjectReference Include="..\NFluent.Tests.Extensions\NFluent.Tests.Extensions.csproj">
      <Project>{ac520fdb-8125-46f3-85f3-d4962c53c136}</Project>
      <Name>NFluent.Tests.Extensions</Name>
    </ProjectReference>
    <ProjectReference Include="..\NFluent\NFluent.csproj">
      <Project>{3a474510-f384-41ce-9270-539b1e51da7e}</Project>
      <Name>NFluent</Name>
    </ProjectReference>
  </ItemGroup>
  <ItemGroup />
  <Import Project="$(MSBuildToolsPath)\Microsoft.CSharp.targets" />
  <Import Project="$(SolutionDir)\.nuget\nuget.targets" />
  <!-- To modify your build process, add your task inside one of the targets below and uncomment it. 
       Other similar extension points exist, see Microsoft.Common.targets.
  <Target Name="BeforeBuild">
  </Target>
  <Target Name="AfterBuild">
  </Target>
  -->
</Project><|MERGE_RESOLUTION|>--- conflicted
+++ resolved
@@ -49,11 +49,7 @@
       <Link>Version.cs</Link>
     </Compile>
     <Compile Include="AndRelatedTests.cs" />
-<<<<<<< HEAD
-    <Compile Include="CheckDescription.cs" />
-=======
     <Compile Include="ForDocumentation\CheckDescription.cs" />
->>>>>>> 5d768f33
     <Compile Include="ComparableRelatedTests.cs" />
     <Compile Include="ContainsOnlyTests.cs" />
     <Compile Include="ContainsExactlyTests.cs" />
@@ -61,12 +57,8 @@
     <Compile Include="ExtensionSpikeTests.cs" />
     <Compile Include="BooleanRelatedTests.cs" />
     <Compile Include="DateTimeRelatedTests.cs" />
-<<<<<<< HEAD
-    <Compile Include="GenerateErrorMessages.cs" />
-=======
     <Compile Include="ForDocumentation\FullRunDescription.cs" />
     <Compile Include="ForDocumentation\GenerateErrorMessages.cs" />
->>>>>>> 5d768f33
     <Compile Include="IsInstanceOfTests.cs" />
     <Compile Include="LambdaRelatedTests.cs" />
     <Compile Include="NumbersRelatedTests.cs" />
