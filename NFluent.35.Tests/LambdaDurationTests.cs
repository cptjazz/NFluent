﻿// // --------------------------------------------------------------------------------------------------------------------
// // <copyright file="LambdaDurationTests.cs" company="">
// //   Copyright 2014 Cyrille DUPUYDAUBY, Thomas PIERRAIN
// //   Licensed under the Apache License, Version 2.0 (the "License");
// //   you may not use this file except in compliance with the License.
// //   You may obtain a copy of the License at
// //       http://www.apache.org/licenses/LICENSE-2.0
// //   Unless required by applicable law or agreed to in writing, software
// //   distributed under the License is distributed on an "AS IS" BASIS,
// //   WITHOUT WARRANTIES OR CONDITIONS OF ANY KIND, either express or implied.
// //   See the License for the specific language governing permissions and
// //   limitations under the License.
// // </copyright>
// // --------------------------------------------------------------------------------------------------------------------
namespace NFluent.Tests
{
    using System.Diagnostics;
    using System.Threading;
    using NUnit.Framework;

    [TestFixture]
    public class LambdaDurationTests
    {
        private const int EnoughMillisecondsForMutualizedSoftwareFactorySlaveToSucceed = 15 * 1000;

        [Test]
        public void DurationTest()
        {
            Check.ThatCode(() => Thread.Sleep(1)).LastsLessThan(EnoughMillisecondsForMutualizedSoftwareFactorySlaveToSucceed, TimeUnit.Milliseconds);
        }

        [Test]
        public void DurationTestObsoleteVersion()
        {
            // obsolete signature, kept for coverage
            Check.That(() => Thread.Sleep(3)).LastsLessThan(EnoughMillisecondsForMutualizedSoftwareFactorySlaveToSucceed, TimeUnit.Milliseconds);
        }

        [Test]
        [ExpectedException(typeof(FluentCheckException), MatchType = MessageMatch.StartsWith, ExpectedMessage = "\nThe checked code took too much time to execute.\n")]
        public void FailDurationTest()
        {
            Check.ThatCode(() => Thread.Sleep(0)).LastsLessThan(0, TimeUnit.Milliseconds);
        }

        [Test]
        public void ConsumedTest()
        {
            Check.ThatCode(
                () =>
                {
                    Thread.Sleep(100);
                }).ConsumesLessThan(30, TimeUnit.Milliseconds);
        }

        [Test]
        [ExpectedException(typeof(FluentCheckException), MatchType = MessageMatch.StartsWith, ExpectedMessage = "\nThe checked code consumed too much CPU time.\nThe checked cpu time:")]
        public void ConsumedTestFailsProperly()
        {
            Check.ThatCode(
                () =>
<<<<<<< HEAD
                    {
                        var timer = new Stopwatch();
                        timer.Start();
                        while (timer.ElapsedMilliseconds < 40)
                        {
                            for (var i = 0; i < 1000000; i++)
                            {
                                var x = i * 2;
                            }
                        }
                }).ConsumesLessThan(20, TimeUnit.Milliseconds);
=======
                {
                    for (int i = 0; i < 100000000; i++)
                    {
                        var x = i * 2;
                    }
                }).ConsumesLessThan(1, TimeUnit.Microseconds);
>>>>>>> 239fb52f
        }
    }
}<|MERGE_RESOLUTION|>--- conflicted
+++ resolved
@@ -59,7 +59,6 @@
         {
             Check.ThatCode(
                 () =>
-<<<<<<< HEAD
                     {
                         var timer = new Stopwatch();
                         timer.Start();
@@ -71,14 +70,6 @@
                             }
                         }
                 }).ConsumesLessThan(20, TimeUnit.Milliseconds);
-=======
-                {
-                    for (int i = 0; i < 100000000; i++)
-                    {
-                        var x = i * 2;
-                    }
-                }).ConsumesLessThan(1, TimeUnit.Microseconds);
->>>>>>> 239fb52f
         }
     }
 }