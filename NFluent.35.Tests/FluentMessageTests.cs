﻿// // --------------------------------------------------------------------------------------------------------------------
// // <copyright file="FluentMessageTests.cs" company="">
// //   Copyright 2013 Cyrille DUPUYDAUBY, Thomas PIERRAIN
// //   Licensed under the Apache License, Version 2.0 (the "License");
// //   you may not use this file except in compliance with the License.
// //   You may obtain a copy of the License at
// //       http://www.apache.org/licenses/LICENSE-2.0
// //   Unless required by applicable law or agreed to in writing, software
// //   distributed under the License is distributed on an "AS IS" BASIS,
// //   WITHOUT WARRANTIES OR CONDITIONS OF ANY KIND, either express or implied.
// //   See the License for the specific language governing permissions and
// //   limitations under the License.
// // </copyright>
// // --------------------------------------------------------------------------------------------------------------------

using System.CodeDom;

namespace NFluent.Tests
{
    using System;
    using System.Collections.Generic;

    using Extensibility;
    using NFluent.Extensions;

    using NUnit.Framework;

    [TestFixture]
    public class FluentMessageTests
    {
        [Test]
        public void BasicTest()
        {
            var message = FluentMessage.BuildMessage("The {0} is ok.").ToString();

            Assert.AreEqual("\nThe checked value is ok.", message);

            // override entity
            message = FluentMessage.BuildMessage("The {0} is ok.").For("string").ToString();
            Assert.AreEqual("\nThe checked string is ok.", message);
        }
        
        [Test]
        public void BlockFailTest()
        {
<<<<<<< HEAD
            Check.ThatCode(() =>
            {
                var block = new MessageBlock(null, null, null);
            })
            .Throws<ArgumentNullException>();
=======
            // ReSharper disable once UnusedVariable
            var block = new MessageBlock(null, null, null);
>>>>>>> 2b9d88e6
        }

        [Test]
        public void CheckedBlockTest()
        {
            var test = DateTime.Today;
            var message = FluentMessage.BuildMessage("The {0} is below.").On(test).ToString();
            var lines = message.Split('\n');
            Assert.AreEqual(4, lines.Length);
            Assert.IsTrue(lines[1].Contains("checked"));
        }

        [Test]
        public void BlockTest()
        {
            var message = FluentMessage.BuildMessage("test");
            const int X = 4;
            var block = new MessageBlock(message, X, new GenericLabelBlock());

            Assert.AreEqual("The  value:\n\t[4]", block.GetMessage());

            block.WithHashCode().WithType();

            Assert.AreEqual("The  value:\n\t[4] of type: [int] with HashCode: [4]", block.GetMessage());
        }

        [Test]
        public void ToStringProperlyFormatedCoverageTests()
        {
            Assert.AreEqual("char", typeof(char).ToStringProperlyFormated());
            Assert.AreEqual("void", typeof(void).ToStringProperlyFormated());
            Assert.AreEqual("System.Collections.Generic.Dictionary<string, string>", typeof(Dictionary<string, string>).ToStringProperlyFormated());
            Assert.AreEqual("Dictionary<string, string>", typeof(Dictionary<string, string>).TypeToStringProperlyFormated(true));
            Assert.AreEqual("int?", typeof(int?).TypeToStringProperlyFormated(true));
        }

        [Test]
        public void HowGivenValueWorks()
        {
            var message = FluentMessage.BuildMessage("The {0} is before the {1} whereas it must not.")
                                            .For("date time")
                                            .On("portna")
                                            .And.WithGivenValue("ouaq").ToString();

            Assert.AreEqual("\nThe checked date time is before the given one whereas it must not.\nThe checked date time:\n\t[\"portna\"]\nThe given date time:\n\t[\"ouaq\"]", message);
        }

        [Test]
        public void HowExpectedValuesWorks()
        {
            var heroes = new[] { "Luke", "Yoda", "Chewie" };
            var givenValues = new[] { "Luke", "Yoda", "Chewie", "Vader" };
            
            var message = FluentMessage.BuildMessage("The {0} does not contain exactly the {1}.")
                                            .On(heroes)
                                            .WithEnumerableCount(heroes.Count())
                                            .And.ExpectedValues(givenValues)
                                            .WithEnumerableCount(givenValues.Count())
                                            .ToString();

            Assert.AreEqual("\nThe checked enumerable does not contain exactly the expected value(s).\nThe checked enumerable:\n\t[\"Luke\", \"Yoda\", \"Chewie\"] (3 items)\nThe expected value(s):\n\t[\"Luke\", \"Yoda\", \"Chewie\", \"Vader\"] (4 items)", message);
        }

        [Test]
        public void WeCanConfigureTheExpectedLabel()
        {
            var possibleElements = new[] { "Paco de Lucia", "Jimi Hendrix", "Baden Powell" };
            const string CheckedValue = "The Black Keys";

            var errorMessage = FluentMessage.BuildMessage("The {0} is not one of the possible elements.")
                                            .On(CheckedValue)
                                            .And.ReferenceValues(possibleElements).Label("The possible elements:")
                                            .ToString();

            Assert.AreEqual("\nThe checked string is not one of the possible elements.\nThe checked string:\n\t[\"The Black Keys\"]\nThe possible elements:\n\t[\"Paco de Lucia\", \"Jimi Hendrix\", \"Baden Powell\"]", errorMessage);
        }

        [Test]
        public void WorksWithChar()
        {
            const char LowerCasedA = 'a';

            var message = FluentMessage.BuildMessage("The {0} is properly displayed.")
                                            .On(LowerCasedA)
                                            .ToString();

            Assert.AreEqual("\nThe checked char is properly displayed.\nThe checked char:\n\t['a']", message);
        }

        [Test]
        public void WorksWithPunctuationChar()
        {
            const char SlashChar = '/';

            var message = FluentMessage.BuildMessage("The {0} is properly displayed.")
                                            .On(SlashChar)
                                            .ToString();

            Assert.AreEqual("\nThe checked char is properly displayed.\nThe checked char:\n\t['/']", message);
        }

        [Test]
        public void DoubleCurlyBracesWorks()
        {
            const string Parameter = "string{45}";

            Assert.AreEqual("string{{45}}", Parameter.DoubleCurlyBraces());
        }

        [Test]
        public void ShouldCreateExpectedLabel()
        {
            var label = GenericLabelBlock.BuildExpectedBlock(null);

            Assert.AreEqual("The expected value:", label.CustomMessage(null));
        }
    
        [Test]
        public void ShouldCreateActualLabel()
        {
            var label = GenericLabelBlock.BuildActualBlock(null);

            Assert.AreEqual("The actual value:", label.CustomMessage(null));
        }


        [Test]
        public void InstanceValuesMustGenerateProperText()
        {
            var errorMessage = FluentMessage.BuildMessage("don't care").ExpectedType(typeof(string)).ToString();
            Assert.AreEqual("\ndon't care\nThe expected value:\n\tan instance of type: [string]", errorMessage);
        }

        [Test]
        [ExpectedException(typeof(NotSupportedException))]
        public void InstanceValuesMustNotSupportEnumerationFeatures()
        {
            var errorMessage = FluentMessage.BuildMessage("don't care").ExpectedType(typeof(string)).WithEnumerableCount(0);
        }

        [Test]
        [ExpectedException(typeof(NotSupportedException))]
        public void InstanceValuesMustNotSupportHashCodes()
        {
            var errorMessage = FluentMessage.BuildMessage("don't care").ExpectedType(typeof(string)).WithHashCode();
        }

        [Test]
        [ExpectedException(typeof(NotSupportedException))]
        public void InstanceValuesMustNotSupportWithType()
        {
            var errorMessage = FluentMessage.BuildMessage("don't care").ExpectedType(typeof(string)).OfType(typeof(int));
        }

        [Test]
        public void ShouldBlockWorksOnLongEnumeration()
        {
            var possibleElements = "We need to test the message block methods with a long enumeration. A string convterted to a char array should be enough.";
            const string CheckedValue = "The Black Keys";

            var errorMessage = FluentMessage.BuildMessage("The {0} is not one of the possible elements.")
                                            .On(CheckedValue.ToCharArray())
                                            .And.ReferenceValues(possibleElements.ToCharArray()).Label("The possible elements:")
                                            .ToString();

//            Assert.AreEqual("\nThe checked enumerable is not one of the possible elements.\nThe checked enumrable:\n\t[\"The Black Keys\"]\nThe possible elements:\n\t[\"Paco de Lucia\", \"Jimi Hendrix\", \"Baden Powell\"]", errorMessage);
        }
    }
}<|MERGE_RESOLUTION|>--- conflicted
+++ resolved
@@ -43,16 +43,11 @@
         [Test]
         public void BlockFailTest()
         {
-<<<<<<< HEAD
             Check.ThatCode(() =>
             {
                 var block = new MessageBlock(null, null, null);
             })
             .Throws<ArgumentNullException>();
-=======
-            // ReSharper disable once UnusedVariable
-            var block = new MessageBlock(null, null, null);
->>>>>>> 2b9d88e6
         }
 
         [Test]
