--- conflicted
+++ resolved
@@ -1,4 +1,3 @@
-<<<<<<< HEAD
 ﻿<?xml version="1.0" encoding="utf-8"?>
 <Project ToolsVersion="4.0" DefaultTargets="Build" xmlns="http://schemas.microsoft.com/developer/msbuild/2003">
   <Import Project="$(MSBuildExtensionsPath)\$(MSBuildToolsVersion)\Microsoft.Common.props" Condition="Exists('$(MSBuildExtensionsPath)\$(MSBuildToolsVersion)\Microsoft.Common.props')" />
@@ -54,201 +53,6 @@
     </Compile>
     <Compile Include="AndRelatedTests.cs" />
     <Compile Include="AsOperatorTests.cs" />
-    <Compile Include="AutomaticNUnitExceptionDetectionTest.cs" />
-    <Compile Include="CharTests.cs" />
-    <Compile Include="Constants.cs" />
-    <Compile Include="DictionaryChecksTests.cs" />
-    <Compile Include="DoubleFloatingPointBinaryRelatedTests.cs" />
-    <Compile Include="DurationTests.cs" />
-    <Compile Include="EdgeCasesTest.cs" />
-    <Compile Include="EventWaitHandleTests.cs" />
-    <Compile Include="ExceptionTests.cs" />
-    <Compile Include="ExtensibilityHelperTests.cs" />
-    <Compile Include="HelpersTest.cs" />
-    <Compile Include="IntSignedNumberRelatedTests.cs" />
-    <Compile Include="IntRelatedTests.cs" />
-    <Compile Include="EnumOrStructRelatedTests.cs" />
-    <Compile Include="ContainsChainedSyntaxTests.cs" />
-    <Compile Include="ForDocumentation\CheckDescription.cs" />
-    <Compile Include="ComparableRelatedTests.cs" />
-    <Compile Include="IsOnlyMadeOfTests.cs" />
-    <Compile Include="ContainsExactlyTests.cs" />
-    <Compile Include="ContainsTests.cs" />
-    <Compile Include="ExtensionSpikeTests.cs" />
-    <Compile Include="BooleanRelatedTests.cs" />
-    <Compile Include="DateTimeRelatedTests.cs" />
-    <Compile Include="ForDocumentation\CheckList.cs" />
-    <Compile Include="ForDocumentation\FullRunDescription.cs" />
-    <Compile Include="ForDocumentation\GenerateErrorMessages.cs" />
-    <Compile Include="ForDocumentation\LocaleChecks.cs" />
-    <Compile Include="ForDocumentation\RunnerHelper.cs" />
-    <Compile Include="ForDocumentation\TypeChecks.cs" />
-    <Compile Include="IsInstanceOfTests.cs" />
-    <Compile Include="LambdaDurationTests.cs" />
-    <Compile Include="LambdaRelatedTests.cs" />
-    <Compile Include="FluentMessageTests.cs" />
-    <Compile Include="NotRelatedTests.cs" />
-    <Compile Include="NumbersOfDifferentTypesRelatedTests.cs" />
-    <Compile Include="ObjectFIeldsRelatedTest.cs" />
-    <Compile Include="ObjectRelatedTest.cs" />
-    <Compile Include="ExtractingRelatedTests.cs" />
-    <Compile Include="EqualRelatedTests.cs" />
-    <Compile Include="Properties\AssemblyInfo.cs" />
-    <Compile Include="EnumerableRelatedTests.cs" />
-    <Compile Include="ReadmeRelatedTests.cs" />
-    <Compile Include="StringRelatedTests.cs" />
-    <Compile Include="T4\ByteRelatedTests.cs">
-      <DependentUpon>NumberTestsGenerator.tt</DependentUpon>
-    </Compile>
-    <Compile Include="T4\DecimalRelatedTests.cs">
-      <DependentUpon>NumberTestsGenerator.tt</DependentUpon>
-    </Compile>
-    <Compile Include="T4\DecimalSignedNumberRelatedTests.cs">
-      <DependentUpon>NumberTestsGenerator.tt</DependentUpon>
-    </Compile>
-    <Compile Include="T4\DoubleRelatedTests.cs">
-      <DependentUpon>NumberTestsGenerator.tt</DependentUpon>
-    </Compile>
-    <Compile Include="T4\DoubleSignedNumberRelatedTests.cs">
-      <DependentUpon>NumberTestsGenerator.tt</DependentUpon>
-    </Compile>
-    <Compile Include="T4\FloatFloatingPointBinaryRelatedTests.cs">
-      <DependentUpon>NumberTestsGenerator.tt</DependentUpon>
-    </Compile>
-    <Compile Include="T4\FloatRelatedTests.cs">
-      <DependentUpon>NumberTestsGenerator.tt</DependentUpon>
-    </Compile>
-    <Compile Include="T4\FloatSignedNumberRelatedTests.cs">
-      <DependentUpon>NumberTestsGenerator.tt</DependentUpon>
-    </Compile>
-    <Compile Include="T4\LongRelatedTests.cs">
-      <DependentUpon>NumberTestsGenerator.tt</DependentUpon>
-    </Compile>
-    <Compile Include="T4\LongSignedNumberRelatedTests.cs">
-      <DependentUpon>NumberTestsGenerator.tt</DependentUpon>
-    </Compile>
-    <Compile Include="T4\SbyteRelatedTests.cs">
-      <DependentUpon>NumberTestsGenerator.tt</DependentUpon>
-    </Compile>
-    <Compile Include="T4\SbyteSignedNumberRelatedTests.cs">
-      <DependentUpon>NumberTestsGenerator.tt</DependentUpon>
-    </Compile>
-    <Compile Include="T4\ShortRelatedTests.cs">
-      <DependentUpon>NumberTestsGenerator.tt</DependentUpon>
-    </Compile>
-    <Compile Include="T4\ShortSignedNumberRelatedTests.cs">
-      <DependentUpon>NumberTestsGenerator.tt</DependentUpon>
-    </Compile>
-    <Compile Include="T4\UintRelatedTests.cs">
-      <DependentUpon>NumberTestsGenerator.tt</DependentUpon>
-    </Compile>
-    <Compile Include="T4\UlongRelatedTests.cs">
-      <DependentUpon>NumberTestsGenerator.tt</DependentUpon>
-    </Compile>
-    <Compile Include="T4\UshortRelatedTests.cs">
-      <DependentUpon>NumberTestsGenerator.tt</DependentUpon>
-    </Compile>
-    <Compile Include="TimeHelperTest.cs" />
-    <Compile Include="TimeSpanTests.cs" />
-    <Compile Include="ToEnumeratedStringTests.cs" />
-    <Compile Include="UserReportedIssuesTests.cs" />
-    <Compile Include="ValueBlockTests.cs" />
-    <Compile Include="XamarinSpecificTests.cs" />
-  </ItemGroup>
-  <ItemGroup>
-    <None Include="NFluent.snk" />
-    <None Include="packages.config" />
-    <None Include="Settings.StyleCop" />
-    <None Include="T4\NumberTestsGenerator.tt">
-      <Generator>TextTemplatingFileGenerator</Generator>
-      <LastGenOutput>NumberTestsGenerator.txt</LastGenOutput>
-    </None>
-    <None Include="T4\TemplateFileManagerV2.1.ttinclude" />
-    <None Include="T4\TypeCloningHelper.ttinclude" />
-  </ItemGroup>
-  <ItemGroup>
-    <ProjectReference Include="..\NFluent.35\NFluent.35.csproj">
-      <Project>{3A474510-F384-41CE-9270-539B1E51DA7E}</Project>
-      <Name>NFluent.35</Name>
-    </ProjectReference>
-    <ProjectReference Include="..\NFluent.Tests.Extensions\NFluent.Tests.Extensions.csproj">
-      <Project>{AC520FDB-8125-46F3-85F3-D4962C53C136}</Project>
-      <Name>NFluent.Tests.Extensions</Name>
-    </ProjectReference>
-  </ItemGroup>
-  <ItemGroup>
-    <Service Include="{508349B6-6B84-4DF5-91F0-309BEEBAD82D}" />
-    <Service Include="{82A7F48D-3B50-4B1E-B82E-3ADA8210C358}" />
-  </ItemGroup>
-  <ItemGroup>
-    <Content Include="CheckedFile.xml">
-      <CopyToOutputDirectory>PreserveNewest</CopyToOutputDirectory>
-    </Content>
-    <Content Include="ExpectedFile.xml">
-      <CopyToOutputDirectory>PreserveNewest</CopyToOutputDirectory>
-    </Content>
-    <Content Include="T4\NumberTestsGenerator.txt">
-      <AutoGen>True</AutoGen>
-      <DesignTime>True</DesignTime>
-      <DependentUpon>NumberTestsGenerator.tt</DependentUpon>
-    </Content>
-  </ItemGroup>
-  <Import Project="$(MSBuildToolsPath)\Microsoft.CSharp.targets" />
-  <Import Project="$(SolutionDir)\.nuget\nuget.targets" />
-=======
-﻿<?xml version="1.0" encoding="utf-8"?>
-<Project ToolsVersion="4.0" DefaultTargets="Build" xmlns="http://schemas.microsoft.com/developer/msbuild/2003">
-  <Import Project="$(MSBuildExtensionsPath)\$(MSBuildToolsVersion)\Microsoft.Common.props" Condition="Exists('$(MSBuildExtensionsPath)\$(MSBuildToolsVersion)\Microsoft.Common.props')" />
-  <PropertyGroup>
-    <Configuration Condition=" '$(Configuration)' == '' ">Debug</Configuration>
-    <Platform Condition=" '$(Platform)' == '' ">AnyCPU</Platform>
-    <ProjectGuid>{6B88C45A-D45E-40FB-8635-D0E0EF0454E9}</ProjectGuid>
-    <OutputType>Library</OutputType>
-    <AppDesignerFolder>Properties</AppDesignerFolder>
-    <RootNamespace>NFluent.Tests</RootNamespace>
-    <AssemblyName>NFluent.35.Tests</AssemblyName>
-    <TargetFrameworkVersion>v3.5</TargetFrameworkVersion>
-    <FileAlignment>512</FileAlignment>
-    <TargetFrameworkProfile />
-    <SolutionDir Condition="$(SolutionDir) == '' Or $(SolutionDir) == '*Undefined*'">..\</SolutionDir>
-    <RestorePackages>true</RestorePackages>
-  </PropertyGroup>
-  <PropertyGroup Condition=" '$(Configuration)|$(Platform)' == 'Debug|AnyCPU' ">
-    <DebugSymbols>true</DebugSymbols>
-    <DebugType>full</DebugType>
-    <Optimize>false</Optimize>
-    <OutputPath>bin\Debug\</OutputPath>
-    <DefineConstants>DEBUG;TRACE</DefineConstants>
-    <ErrorReport>prompt</ErrorReport>
-    <WarningLevel>4</WarningLevel>
-  </PropertyGroup>
-  <PropertyGroup Condition=" '$(Configuration)|$(Platform)' == 'Release|AnyCPU' ">
-    <DebugType>pdbonly</DebugType>
-    <Optimize>true</Optimize>
-    <OutputPath>bin\Release\</OutputPath>
-    <DefineConstants>TRACE</DefineConstants>
-    <ErrorReport>prompt</ErrorReport>
-    <WarningLevel>4</WarningLevel>
-  </PropertyGroup>
-  <PropertyGroup>
-    <SignAssembly>true</SignAssembly>
-  </PropertyGroup>
-  <PropertyGroup>
-    <AssemblyOriginatorKeyFile>NFluent.snk</AssemblyOriginatorKeyFile>
-  </PropertyGroup>
-  <ItemGroup>
-    <Reference Include="System" />
-    <Reference Include="System.Core" />
-    <Reference Include="System.Xml" />
-    <Reference Include="nunit.framework">
-      <HintPath>..\packages\NUnit.2.6.3\lib\nunit.framework.dll</HintPath>
-    </Reference>
-  </ItemGroup>
-  <ItemGroup>
-    <Compile Include="..\Version.cs">
-      <Link>Version.cs</Link>
-    </Compile>
-    <Compile Include="AndRelatedTests.cs" />
     <Compile Include="ExceptionHelperTests.cs" />
     <Compile Include="CharTests.cs" />
     <Compile Include="Constants.cs" />
@@ -347,6 +151,7 @@
     <Compile Include="TimeSpanTests.cs" />
     <Compile Include="ToEnumeratedStringTests.cs" />
     <Compile Include="UserReportedIssuesTests.cs" />
+    <Compile Include="ValueBlockTests.cs" />
     <Compile Include="XamarinSpecificTests.cs" />
   </ItemGroup>
   <ItemGroup>
@@ -380,6 +185,7 @@
     </Content>
     <Content Include="ExpectedFile.xml">
       <CopyToOutputDirectory>PreserveNewest</CopyToOutputDirectory>
+      <SubType>Designer</SubType>
     </Content>
     <Content Include="T4\NumberTestsGenerator.txt">
       <AutoGen>True</AutoGen>
@@ -389,7 +195,6 @@
   </ItemGroup>
   <Import Project="$(MSBuildToolsPath)\Microsoft.CSharp.targets" />
   <Import Project="$(SolutionDir)\.nuget\nuget.targets" />
->>>>>>> 6e425890
   <!-- To modify your build process, add your task inside one of the targets below and uncomment it. 
        Other similar extension points exist, see Microsoft.Common.targets.
   <Target Name="BeforeBuild">
