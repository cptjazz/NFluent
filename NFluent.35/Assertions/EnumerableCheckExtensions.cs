--- conflicted
+++ resolved
@@ -75,19 +75,11 @@
 
                     if (notFoundValues.Count > 0)
                     {
-<<<<<<< HEAD
-                        var message = checker.BuildMessage(string.Format("The {{0}} does not contain the expected value(s):\n\t[{0}]", notFoundValues.ToEnumeratedString())).For(LabelForEnumerable).ExpectedValues(otherEnumerable).ToString();
+                        var message = checker.BuildMessage(string.Format("The {{0}} does not contain the expected value(s):\n\t[{0}]", notFoundValues.ToEnumeratedString().DoubleCurlyBraces())).For(LabelForEnumerable).ExpectedValues(otherEnumerable).ToString();
                         throw new FluentCheckException(message);
                     }
                 },
                 checker.BuildMessage("The {0} contains all the given values whereas it must not.").For(LabelForEnumerable).ExpectedValues(otherEnumerable).ToString());
-=======
-                    var message = FluentMessage.BuildMessage(string.Format("The {{0}} does not contain the expected value(s):\n\t[{0}]", notFoundValues.ToEnumeratedString().DoubleCurlyBraces())).For("enumerable").On(checker.Value).And.ExpectedValues(otherEnumerable).ToString();
-                        throw new FluentCheckException(message);
-                    }
-                },
-                FluentMessage.BuildMessage("The {0} contains all the given values whereas it must not.").For("enumerable").On(checker.Value).And.ExpectedValues(otherEnumerable).ToString());
->>>>>>> 14a11ac3
 
             return new ExtendableCheckLink<IEnumerable>(check, otherEnumerable);
         }
@@ -143,11 +135,7 @@
 
                         if (unexpectedValuesFound.Count > 0)
                         {
-<<<<<<< HEAD
-                            var message = checker.BuildMessage(string.Format("The {{0}} does not contain only the given value(s).\nIt contains also other values:\n\t[{0}]", unexpectedValuesFound.ToEnumeratedString())).For(LabelForEnumerable).ExpectedValues(expectedValues).ToString();
-=======
-                    var message = FluentMessage.BuildMessage(string.Format("The {{0}} does not contain only the given value(s).\nIt contains also other values:\n\t[{0}]", unexpectedValuesFound.ToEnumeratedString().DoubleCurlyBraces())).For("enumerable").On(checker.Value).And.ExpectedValues(expectedValues).ToString();
->>>>>>> 14a11ac3
+                            var message = checker.BuildMessage(string.Format("The {{0}} does not contain only the given value(s).\nIt contains also other values:\n\t[{0}]", unexpectedValuesFound.ToEnumeratedString().DoubleCurlyBraces())).For(LabelForEnumerable).ExpectedValues(expectedValues).ToString();
                             throw new FluentCheckException(message);
                         }
                 },
@@ -258,11 +246,7 @@
             {
                 var foundElementsNumberDescription = BuildElementNumberLiteral(itemsCount);
 
-<<<<<<< HEAD
-                var errorMessage = FluentMessage.BuildMessage(string.Format("The {{0}} has {0} instead of {1}.", foundElementsNumberDescription, expectedSize)).For(LabelForEnumerable).On(checkedEnumerable).ToString();
-=======
-                var errorMessage = FluentMessage.BuildMessage(string.Format("The {{0}} has {0} instead of {1}.", foundElementsNumberDescription.DoubleCurlyBraces(), expectedSize)).For("enumerable").On(checkedEnumerable).ToString();
->>>>>>> 14a11ac3
+                var errorMessage = FluentMessage.BuildMessage(string.Format("The {{0}} has {0} instead of {1}.", foundElementsNumberDescription.DoubleCurlyBraces(), expectedSize)).For(LabelForEnumerable).On(checkedEnumerable).ToString();
                 throw new FluentCheckException(errorMessage);
             }
         }
@@ -272,11 +256,7 @@
             long itemsCount = checkedEnumerable.Cast<object>().LongCount();
             var foundElementsNumberDescription = BuildElementNumberLiteral(itemsCount);
 
-<<<<<<< HEAD
-            return FluentMessage.BuildMessage(string.Format("The {{0}} has {0} which is unexpected.", foundElementsNumberDescription)).For(LabelForEnumerable).On(checkedEnumerable).ToString();
-=======
-            return FluentMessage.BuildMessage(string.Format("The {{0}} has {0} which is unexpected.", foundElementsNumberDescription.DoubleCurlyBraces())).For("enumerable").On(checkedEnumerable).ToString();
->>>>>>> 14a11ac3
+            return FluentMessage.BuildMessage(string.Format("The {{0}} has {0} which is unexpected.", foundElementsNumberDescription.DoubleCurlyBraces())).For(LabelForEnumerable).On(checkedEnumerable).ToString();
         }
 
         private static string BuildElementNumberLiteral(long itemsCount)
@@ -388,7 +368,7 @@
             {
                 foreach (var expectedValue in expectedValues)
                 {
-                    if (Equals(element, expectedValue))
+                    if (object.Equals(element, expectedValue))
                     {
                         notFoundValues.RemoveAll(one => one.Equals(expectedValue));
                         break;
