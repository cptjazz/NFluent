--- conflicted
+++ resolved
@@ -1,16 +1,9 @@
 New feature(s):
-<<<<<<< HEAD
-* Now, supports .NET Tasks and Async methods/lambdas/functions thanks to a new Check.ThatAsyncCode()  statement.
-
+* Now, supports .NET Tasks and Async methods/lambdas/functions thanks to a new Check.ThatAsyncCode() statement.
 --------------
 Change(s):
 * Error messages with double and float are now displayed with InvariantCulture.
 * 
-=======
-* 
---------------
-Change(s):
->>>>>>> 9bfdb733
 * 
 --------------
 Bug Fixe(s):
