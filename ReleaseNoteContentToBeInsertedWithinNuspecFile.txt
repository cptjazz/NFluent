--- conflicted
+++ resolved
@@ -13,8 +13,5 @@
 Bug Fixe(s):
 * Fixes a null ref exception for Contains on null
 * Fixes a null ref exception for HasFieldsWithSameValues
-<<<<<<< HEAD
 * Fixes an issue with null on Check.That(...).IsBefore(...)
-=======
-* Fixes Invalid exceptions on strings with curly braces
->>>>>>> a4a35473
+* Fixes Invalid exceptions on strings with curly braces