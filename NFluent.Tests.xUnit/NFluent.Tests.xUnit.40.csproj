﻿<?xml version="1.0" encoding="utf-8"?>
<Project ToolsVersion="12.0" DefaultTargets="Build" xmlns="http://schemas.microsoft.com/developer/msbuild/2003">
  <Import Project="..\packages\xunit.core.2.0.0\build\portable-net45+win+wpa81+wp80+monotouch+monoandroid+Xamarin.iOS\xunit.core.props" Condition="Exists('..\packages\xunit.core.2.0.0\build\portable-net45+win+wpa81+wp80+monotouch+monoandroid+Xamarin.iOS\xunit.core.props')" />
  <Import Project="$(MSBuildExtensionsPath)\$(MSBuildToolsVersion)\Microsoft.Common.props" Condition="Exists('$(MSBuildExtensionsPath)\$(MSBuildToolsVersion)\Microsoft.Common.props')" />
  <PropertyGroup>
    <Configuration Condition=" '$(Configuration)' == '' ">Debug</Configuration>
    <Platform Condition=" '$(Platform)' == '' ">AnyCPU</Platform>
    <ProjectGuid>{C2A69048-F5A6-4614-8DBE-143F3BF684B9}</ProjectGuid>
    <OutputType>Library</OutputType>
    <AppDesignerFolder>Properties</AppDesignerFolder>
    <RootNamespace>NFluent.Tests.xUnit</RootNamespace>
    <AssemblyName>NFluent.Tests.xUnit</AssemblyName>
<<<<<<< HEAD
    <TargetFrameworkVersion>v4.5.1</TargetFrameworkVersion>
=======
    <TargetFrameworkVersion>v4.6.2</TargetFrameworkVersion>
>>>>>>> 3e14a4f3
    <FileAlignment>512</FileAlignment>
    <SolutionDir Condition="$(SolutionDir) == '' Or $(SolutionDir) == '*Undefined*'">..\</SolutionDir>
    <NuGetPackageImportStamp>ad06f68d</NuGetPackageImportStamp>
    <TargetFrameworkProfile />
  </PropertyGroup>
  <PropertyGroup Condition=" '$(Configuration)|$(Platform)' == 'Debug|AnyCPU' ">
    <DebugSymbols>true</DebugSymbols>
    <DebugType>full</DebugType>
    <Optimize>false</Optimize>
    <OutputPath>bin\Debug\</OutputPath>
    <DefineConstants>DEBUG;TRACE</DefineConstants>
    <ErrorReport>prompt</ErrorReport>
    <WarningLevel>4</WarningLevel>
    <Prefer32Bit>false</Prefer32Bit>
  </PropertyGroup>
  <PropertyGroup Condition=" '$(Configuration)|$(Platform)' == 'Release|AnyCPU' ">
    <DebugType>pdbonly</DebugType>
    <Optimize>true</Optimize>
    <OutputPath>bin\Release\</OutputPath>
    <DefineConstants>TRACE</DefineConstants>
    <ErrorReport>prompt</ErrorReport>
    <WarningLevel>4</WarningLevel>
    <Prefer32Bit>false</Prefer32Bit>
  </PropertyGroup>
  <ItemGroup>
    <Reference Include="System" />
    <Reference Include="System.Core" />
    <Reference Include="System.Xml.Linq" />
    <Reference Include="System.Data.DataSetExtensions" />
    <Reference Include="Microsoft.CSharp" />
    <Reference Include="System.Data" />
    <Reference Include="System.Xml" />
    <Reference Include="xunit.abstractions">
      <HintPath>..\packages\xunit.abstractions.2.0.0\lib\net35\xunit.abstractions.dll</HintPath>
    </Reference>
    <Reference Include="xunit.assert">
      <HintPath>..\packages\xunit.assert.2.0.0\lib\portable-net45+win+wpa81+wp80+monotouch+monoandroid+Xamarin.iOS\xunit.assert.dll</HintPath>
    </Reference>
    <Reference Include="xunit.core">
      <HintPath>..\packages\xunit.extensibility.core.2.0.0\lib\portable-net45+win+wpa81+wp80+monotouch+monoandroid+Xamarin.iOS\xunit.core.dll</HintPath>
    </Reference>
  </ItemGroup>
  <ItemGroup>
    <Compile Include="DemonstrationTest.cs" />
    <Compile Include="Properties\AssemblyInfo.cs" />
  </ItemGroup>
  <ItemGroup>
    <None Include="packages.config" />
  </ItemGroup>
  <ItemGroup>
    <ProjectReference Include="..\NFluent.40\NFluent.40.csproj">
      <Project>{1e2d9d56-d0a4-4d2e-8f2b-f211000e1667}</Project>
      <Name>NFluent.40</Name>
    </ProjectReference>
  </ItemGroup>
  <Import Project="$(MSBuildToolsPath)\Microsoft.CSharp.targets" />
  <Import Project="$(SolutionDir)\.nuget\NuGet.targets" Condition="Exists('$(SolutionDir)\.nuget\NuGet.targets')" />
  <Target Name="EnsureNuGetPackageBuildImports" BeforeTargets="PrepareForBuild">
    <PropertyGroup>
      <ErrorText>This project references NuGet package(s) that are missing on this computer. Enable NuGet Package Restore to download them.  For more information, see http://go.microsoft.com/fwlink/?LinkID=322105. The missing file is {0}.</ErrorText>
    </PropertyGroup>
    <Error Condition="!Exists('$(SolutionDir)\.nuget\NuGet.targets')" Text="$([System.String]::Format('$(ErrorText)', '$(SolutionDir)\.nuget\NuGet.targets'))" />
    <Error Condition="!Exists('..\packages\xunit.core.2.0.0\build\portable-net45+win+wpa81+wp80+monotouch+monoandroid+Xamarin.iOS\xunit.core.props')" Text="$([System.String]::Format('$(ErrorText)', '..\packages\xunit.core.2.0.0\build\portable-net45+win+wpa81+wp80+monotouch+monoandroid+Xamarin.iOS\xunit.core.props'))" />
  </Target>
  <!-- To modify your build process, add your task inside one of the targets below and uncomment it. 
       Other similar extension points exist, see Microsoft.Common.targets.
  <Target Name="BeforeBuild">
  </Target>
  <Target Name="AfterBuild">
  </Target>
  -->
</Project><|MERGE_RESOLUTION|>--- conflicted
+++ resolved
@@ -1,89 +1,86 @@
-﻿<?xml version="1.0" encoding="utf-8"?>
-<Project ToolsVersion="12.0" DefaultTargets="Build" xmlns="http://schemas.microsoft.com/developer/msbuild/2003">
-  <Import Project="..\packages\xunit.core.2.0.0\build\portable-net45+win+wpa81+wp80+monotouch+monoandroid+Xamarin.iOS\xunit.core.props" Condition="Exists('..\packages\xunit.core.2.0.0\build\portable-net45+win+wpa81+wp80+monotouch+monoandroid+Xamarin.iOS\xunit.core.props')" />
-  <Import Project="$(MSBuildExtensionsPath)\$(MSBuildToolsVersion)\Microsoft.Common.props" Condition="Exists('$(MSBuildExtensionsPath)\$(MSBuildToolsVersion)\Microsoft.Common.props')" />
-  <PropertyGroup>
-    <Configuration Condition=" '$(Configuration)' == '' ">Debug</Configuration>
-    <Platform Condition=" '$(Platform)' == '' ">AnyCPU</Platform>
-    <ProjectGuid>{C2A69048-F5A6-4614-8DBE-143F3BF684B9}</ProjectGuid>
-    <OutputType>Library</OutputType>
-    <AppDesignerFolder>Properties</AppDesignerFolder>
-    <RootNamespace>NFluent.Tests.xUnit</RootNamespace>
-    <AssemblyName>NFluent.Tests.xUnit</AssemblyName>
-<<<<<<< HEAD
-    <TargetFrameworkVersion>v4.5.1</TargetFrameworkVersion>
-=======
-    <TargetFrameworkVersion>v4.6.2</TargetFrameworkVersion>
->>>>>>> 3e14a4f3
-    <FileAlignment>512</FileAlignment>
-    <SolutionDir Condition="$(SolutionDir) == '' Or $(SolutionDir) == '*Undefined*'">..\</SolutionDir>
-    <NuGetPackageImportStamp>ad06f68d</NuGetPackageImportStamp>
-    <TargetFrameworkProfile />
-  </PropertyGroup>
-  <PropertyGroup Condition=" '$(Configuration)|$(Platform)' == 'Debug|AnyCPU' ">
-    <DebugSymbols>true</DebugSymbols>
-    <DebugType>full</DebugType>
-    <Optimize>false</Optimize>
-    <OutputPath>bin\Debug\</OutputPath>
-    <DefineConstants>DEBUG;TRACE</DefineConstants>
-    <ErrorReport>prompt</ErrorReport>
-    <WarningLevel>4</WarningLevel>
-    <Prefer32Bit>false</Prefer32Bit>
-  </PropertyGroup>
-  <PropertyGroup Condition=" '$(Configuration)|$(Platform)' == 'Release|AnyCPU' ">
-    <DebugType>pdbonly</DebugType>
-    <Optimize>true</Optimize>
-    <OutputPath>bin\Release\</OutputPath>
-    <DefineConstants>TRACE</DefineConstants>
-    <ErrorReport>prompt</ErrorReport>
-    <WarningLevel>4</WarningLevel>
-    <Prefer32Bit>false</Prefer32Bit>
-  </PropertyGroup>
-  <ItemGroup>
-    <Reference Include="System" />
-    <Reference Include="System.Core" />
-    <Reference Include="System.Xml.Linq" />
-    <Reference Include="System.Data.DataSetExtensions" />
-    <Reference Include="Microsoft.CSharp" />
-    <Reference Include="System.Data" />
-    <Reference Include="System.Xml" />
-    <Reference Include="xunit.abstractions">
-      <HintPath>..\packages\xunit.abstractions.2.0.0\lib\net35\xunit.abstractions.dll</HintPath>
-    </Reference>
-    <Reference Include="xunit.assert">
-      <HintPath>..\packages\xunit.assert.2.0.0\lib\portable-net45+win+wpa81+wp80+monotouch+monoandroid+Xamarin.iOS\xunit.assert.dll</HintPath>
-    </Reference>
-    <Reference Include="xunit.core">
-      <HintPath>..\packages\xunit.extensibility.core.2.0.0\lib\portable-net45+win+wpa81+wp80+monotouch+monoandroid+Xamarin.iOS\xunit.core.dll</HintPath>
-    </Reference>
-  </ItemGroup>
-  <ItemGroup>
-    <Compile Include="DemonstrationTest.cs" />
-    <Compile Include="Properties\AssemblyInfo.cs" />
-  </ItemGroup>
-  <ItemGroup>
-    <None Include="packages.config" />
-  </ItemGroup>
-  <ItemGroup>
-    <ProjectReference Include="..\NFluent.40\NFluent.40.csproj">
-      <Project>{1e2d9d56-d0a4-4d2e-8f2b-f211000e1667}</Project>
-      <Name>NFluent.40</Name>
-    </ProjectReference>
-  </ItemGroup>
-  <Import Project="$(MSBuildToolsPath)\Microsoft.CSharp.targets" />
-  <Import Project="$(SolutionDir)\.nuget\NuGet.targets" Condition="Exists('$(SolutionDir)\.nuget\NuGet.targets')" />
-  <Target Name="EnsureNuGetPackageBuildImports" BeforeTargets="PrepareForBuild">
-    <PropertyGroup>
-      <ErrorText>This project references NuGet package(s) that are missing on this computer. Enable NuGet Package Restore to download them.  For more information, see http://go.microsoft.com/fwlink/?LinkID=322105. The missing file is {0}.</ErrorText>
-    </PropertyGroup>
-    <Error Condition="!Exists('$(SolutionDir)\.nuget\NuGet.targets')" Text="$([System.String]::Format('$(ErrorText)', '$(SolutionDir)\.nuget\NuGet.targets'))" />
-    <Error Condition="!Exists('..\packages\xunit.core.2.0.0\build\portable-net45+win+wpa81+wp80+monotouch+monoandroid+Xamarin.iOS\xunit.core.props')" Text="$([System.String]::Format('$(ErrorText)', '..\packages\xunit.core.2.0.0\build\portable-net45+win+wpa81+wp80+monotouch+monoandroid+Xamarin.iOS\xunit.core.props'))" />
-  </Target>
+﻿<?xml version="1.0" encoding="utf-8"?>
+<Project ToolsVersion="12.0" DefaultTargets="Build" xmlns="http://schemas.microsoft.com/developer/msbuild/2003">
+  <Import Project="..\packages\xunit.core.2.0.0\build\portable-net45+win+wpa81+wp80+monotouch+monoandroid+Xamarin.iOS\xunit.core.props" Condition="Exists('..\packages\xunit.core.2.0.0\build\portable-net45+win+wpa81+wp80+monotouch+monoandroid+Xamarin.iOS\xunit.core.props')" />
+  <Import Project="$(MSBuildExtensionsPath)\$(MSBuildToolsVersion)\Microsoft.Common.props" Condition="Exists('$(MSBuildExtensionsPath)\$(MSBuildToolsVersion)\Microsoft.Common.props')" />
+  <PropertyGroup>
+    <Configuration Condition=" '$(Configuration)' == '' ">Debug</Configuration>
+    <Platform Condition=" '$(Platform)' == '' ">AnyCPU</Platform>
+    <ProjectGuid>{C2A69048-F5A6-4614-8DBE-143F3BF684B9}</ProjectGuid>
+    <OutputType>Library</OutputType>
+    <AppDesignerFolder>Properties</AppDesignerFolder>
+    <RootNamespace>NFluent.Tests.xUnit</RootNamespace>
+    <AssemblyName>NFluent.Tests.xUnit</AssemblyName>
+    <TargetFrameworkVersion>v4.5.1</TargetFrameworkVersion>
+    <TargetFrameworkVersion>v4.6.2</TargetFrameworkVersion>
+    <FileAlignment>512</FileAlignment>
+    <SolutionDir Condition="$(SolutionDir) == '' Or $(SolutionDir) == '*Undefined*'">..\</SolutionDir>
+    <NuGetPackageImportStamp>ad06f68d</NuGetPackageImportStamp>
+    <TargetFrameworkProfile />
+  </PropertyGroup>
+  <PropertyGroup Condition=" '$(Configuration)|$(Platform)' == 'Debug|AnyCPU' ">
+    <DebugSymbols>true</DebugSymbols>
+    <DebugType>full</DebugType>
+    <Optimize>false</Optimize>
+    <OutputPath>bin\Debug\</OutputPath>
+    <DefineConstants>DEBUG;TRACE</DefineConstants>
+    <ErrorReport>prompt</ErrorReport>
+    <WarningLevel>4</WarningLevel>
+    <Prefer32Bit>false</Prefer32Bit>
+  </PropertyGroup>
+  <PropertyGroup Condition=" '$(Configuration)|$(Platform)' == 'Release|AnyCPU' ">
+    <DebugType>pdbonly</DebugType>
+    <Optimize>true</Optimize>
+    <OutputPath>bin\Release\</OutputPath>
+    <DefineConstants>TRACE</DefineConstants>
+    <ErrorReport>prompt</ErrorReport>
+    <WarningLevel>4</WarningLevel>
+    <Prefer32Bit>false</Prefer32Bit>
+  </PropertyGroup>
+  <ItemGroup>
+    <Reference Include="System" />
+    <Reference Include="System.Core" />
+    <Reference Include="System.Xml.Linq" />
+    <Reference Include="System.Data.DataSetExtensions" />
+    <Reference Include="Microsoft.CSharp" />
+    <Reference Include="System.Data" />
+    <Reference Include="System.Xml" />
+    <Reference Include="xunit.abstractions">
+      <HintPath>..\packages\xunit.abstractions.2.0.0\lib\net35\xunit.abstractions.dll</HintPath>
+    </Reference>
+    <Reference Include="xunit.assert">
+      <HintPath>..\packages\xunit.assert.2.0.0\lib\portable-net45+win+wpa81+wp80+monotouch+monoandroid+Xamarin.iOS\xunit.assert.dll</HintPath>
+    </Reference>
+    <Reference Include="xunit.core">
+      <HintPath>..\packages\xunit.extensibility.core.2.0.0\lib\portable-net45+win+wpa81+wp80+monotouch+monoandroid+Xamarin.iOS\xunit.core.dll</HintPath>
+    </Reference>
+  </ItemGroup>
+  <ItemGroup>
+    <Compile Include="DemonstrationTest.cs" />
+    <Compile Include="Properties\AssemblyInfo.cs" />
+  </ItemGroup>
+  <ItemGroup>
+    <None Include="packages.config" />
+  </ItemGroup>
+  <ItemGroup>
+    <ProjectReference Include="..\NFluent.40\NFluent.40.csproj">
+      <Project>{1e2d9d56-d0a4-4d2e-8f2b-f211000e1667}</Project>
+      <Name>NFluent.40</Name>
+    </ProjectReference>
+  </ItemGroup>
+  <Import Project="$(MSBuildToolsPath)\Microsoft.CSharp.targets" />
+  <Import Project="$(SolutionDir)\.nuget\NuGet.targets" Condition="Exists('$(SolutionDir)\.nuget\NuGet.targets')" />
+  <Target Name="EnsureNuGetPackageBuildImports" BeforeTargets="PrepareForBuild">
+    <PropertyGroup>
+      <ErrorText>This project references NuGet package(s) that are missing on this computer. Enable NuGet Package Restore to download them.  For more information, see http://go.microsoft.com/fwlink/?LinkID=322105. The missing file is {0}.</ErrorText>
+    </PropertyGroup>
+    <Error Condition="!Exists('$(SolutionDir)\.nuget\NuGet.targets')" Text="$([System.String]::Format('$(ErrorText)', '$(SolutionDir)\.nuget\NuGet.targets'))" />
+    <Error Condition="!Exists('..\packages\xunit.core.2.0.0\build\portable-net45+win+wpa81+wp80+monotouch+monoandroid+Xamarin.iOS\xunit.core.props')" Text="$([System.String]::Format('$(ErrorText)', '..\packages\xunit.core.2.0.0\build\portable-net45+win+wpa81+wp80+monotouch+monoandroid+Xamarin.iOS\xunit.core.props'))" />
+  </Target>
   <!-- To modify your build process, add your task inside one of the targets below and uncomment it. 
        Other similar extension points exist, see Microsoft.Common.targets.
   <Target Name="BeforeBuild">
   </Target>
   <Target Name="AfterBuild">
   </Target>
-  -->
+  -->
 </Project>